--- conflicted
+++ resolved
@@ -70,7 +70,6 @@
         "padding_bottom": 52
       }
     },
-<<<<<<< HEAD
     "rich_text_code_created": {
       "type": "rich-text",
       "blocks": {
@@ -92,8 +91,7 @@
         "padding_bottom": 52
       }
     },
-=======
->>>>>>> 84bcba2e
+
     "video_U4J44t": {
       "type": "video",
       "settings": {
